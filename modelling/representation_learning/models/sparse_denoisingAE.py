import torch
import torch.nn as nn
from torch.nn import functional as F
from typing import Tuple, Optional, List
from utils import read_yaml
from modelling.representation_learning.models.modules import (DenoisingEncoder,
                                                        DenoisingDecoder,
                                                        SparseEncoder,
                                                        SparseDecoder,
                                                        plot_model
                                                        )
from modelling.representation_learning.models.time_embedder import TimeEmbedding

class DenoisingAE(nn.Module):
    def __init__(self, config):
        super(DenoisingAE, self).__init__()

        self.encoder = DenoisingEncoder(**config['encoder_params'])
        self.decoder = DenoisingDecoder(**config['decoder_params'])
<<<<<<< HEAD
        if config['apply_timeEmbedding']: 
            self.time_embedder = TimeEmbedding(**config['time_embedder_params'])
        else : 
            self.time_embedder = None
        self.model_name = f"{self.__class__.__name__}_sensor-{config['sensor_name']}"
        
=======
        if config['apply_timeEmbedding']:
            self.time_embedder = TimeEmbeddingModel(**config['time_embedder_params'])
        else :
            self.time_embedder = None
        self.model_name = f"{self.__class__.__name__}_sensor-{config['sensor_id']}"

>>>>>>> c286e8e2
    def forward(self, x:torch.Tensor, time_stamp:torch.Tensor):
        latent, encoder_outputs = self.forward_encoder(x, time_stamp)
        reconstruction = self.forward_decoder(latent, encoder_outputs)
        return reconstruction

    def forward_encoder(self, x:torch.Tensor, time_stamp:torch.Tensor):
        if self.time_embedder is None:
            return self.encoder(x)
        time_embedding = self.time_embedder(time_stamp).unsqueeze(1)
        print(f"Time embedding shape: {time_embedding.shape}, x shape: {x.shape} ----------<<<<<<<>>>>>>>>>>>")
        return self.encoder(torch.add(x, time_embedding))

    def forward_decoder(self, x:torch.Tensor, encoder_outputs:List[torch.Tensor]):
        return self.decoder(x, encoder_outputs=encoder_outputs)

from torch.distributions import Bernoulli, kl_divergence

class SparseAE(nn.Module):
    """
    Sparse Autoencoder with one hidden layer where sparsity is enforced.

    Args:
        input_dim (int): Dimension of the input features (len, the length of the signal).
        hidden_dim (int): Dimension of the hidden layer, which should be larger than input_dim.
        activation (str): Activation function to use.
        norm_type (str): Normalization method ("batchnorm", "groupnorm", "instancenorm", or "none").
        sparsity_lambda (float): Regularization strength for sparsity.
        beta (float): Weight for KL divergence loss.
        momentum (float): Momentum for the weighted moving average of hidden activations.
    """
    def __init__(self, config:dict):
        super(SparseAE, self).__init__()
        assert config['sparse_hidden_dim'] > config['input_dim'], "sparse_hidden_dim must be larger than the input dimension for sparse autoencoders."
        self.sparsity_lambda = config['sparsity_lambda']
        self.momentum = config['momentum']

        # Initialize the running mean activation (moving average of activations)
        self.train_running_mean_activation = nn.Parameter(torch.zeros(config['sparse_hidden_dim']), requires_grad=False)  # No gradient flow for the moving average
        self.infer_running_mean_activation = nn.Parameter(torch.zeros(config['sparse_hidden_dim']), requires_grad=False)  # No gradient flow for the moving average


        # Build sparse branch (fully connected layers).
        self.encoder = SparseEncoder(
            input_dim=config['input_dim'],
            hidden_dim=config['sparse_hidden_dim'],
            num_layers=1
        )
        self.decoder = SparseDecoder(
            input_dim=config['sparse_hidden_dim'],
            output_dim=config['out_dim'],
            num_layers=1
        )
<<<<<<< HEAD
        
        self.model_name = f"{self.__class__.__name__}_sensor-{config['sensor_name']}"
=======

        self.model_name = f"{self.__class__.__name__}_sensor-{config['sensor_id']}"
>>>>>>> c286e8e2
        self.config = config

    def forward(self, x:torch.Tensor, is_train_mode):
        """Forward pass through the autoencoder."""
        B, C, L = x.size()
        # convert to shape: (B, C, L) --> (B*c, L)
        x = x.view(B*C, L)
        encoded = self.encoder(x)
        decoded = self.decoder(encoded)

        activation_mean = encoded.mean(dim=0)  # Mean of activations for each hidden unit
        if is_train_mode==1: # Training mode
            self.train_running_mean_activation.data = self.momentum * self.train_running_mean_activation.data + \
                                                (1 - self.momentum) * activation_mean
            running_mean_activation = self.train_running_mean_activation
        else:
            self.infer_running_mean_activation.data = self.momentum * self.infer_running_mean_activation.data + \
                                                (1 - self.momentum) * activation_mean
            running_mean_activation = self.infer_running_mean_activation

        # (Sparsity enforcement)
        sparsity_loss = self.kl_divergence_loss(running_mean_activation, self.sparsity_lambda)

        # convert back to shape: (B*c, L) --> (B, C, L)
        decoded = decoded.view(B, C, L)
        return decoded, sparsity_loss

    def forward_encoder(self, x:torch.Tensor):
        return self.encoder(x)


    def kl_divergence_loss(self, mean_activation, target_sparsity=0.05):
        mean_activation = torch.sigmoid(mean_activation)
        activation_dist = Bernoulli(mean_activation)
        target_dist = Bernoulli(torch.full_like(mean_activation, target_sparsity))
        return kl_divergence(activation_dist, target_dist).sum()




#############################################
# Orchestrator: SparseDenoisingAE
#############################################
class DenoisingSparseAE(nn.Module):
    def __init__(self, config: dict) -> None:
        """
        Sparse Denoising Autoencoder that orchestrates both denoising and sparse branches.

        The autoencoder can operate in two modes:
          - "denoise": Standard denoising autoencoder.
          - "sparse": Input is encoded via the denoising encoder, then passed through a sparse
                      branch (with sparsity enforced via a KL divergence penalty) before being decoded.
        """
        super().__init__()
        self.train_sparseAE_flag = False
        self.is_denoisingAE_frozen = False

        self.denoisingAE = DenoisingAE(config['denoisingAE_params'])
        self.sparseAE = SparseAE(config['sparseAE_params'])

        self.layer_lr = [{'params' : self.denoisingAE.parameters(), 'lr' : config['denoisingAE_params']['lr']},
                         {'params': self.sparseAE.parameters(), 'lr': config['sparseAE_params']['lr']}]
<<<<<<< HEAD
        
        self.model_name: str = f"{self.__class__.__name__}_sensor-{config['sensor_name']}"
=======

        self.model_name: str = f"{self.__class__.__name__}_sensor-{config['sensor_id']}"
>>>>>>> c286e8e2
        self.config = config

    def forward_denoise(self, x: torch.Tensor, time_stamp: torch.Tensor) -> Tuple[torch.Tensor,
                                                                                  Optional[torch.Tensor]]:
        """
        Forward pass using only the denoising autoencoder.

        Args:
            x (torch.Tensor): Input signal of shape (batch, in_channels, seq_len).
            time_stamp (torch.Tensor): Time stamp of shape (batch, 1).
            is_train_mode (int): 1 for training, 0 for inference.

        Returns:
            Tuple containing the reconstruction and None (no sparsity loss).
        """
        reconstruction = self.denoisingAE.forward(x, time_stamp)
        return reconstruction

    def forward_sparse(self, x: torch.Tensor, is_train_mode:int=0) -> Tuple[torch.Tensor, torch.Tensor]:
        return self.sparseAE.forward(x, is_train_mode)

<<<<<<< HEAD
    def forward(self, x: torch.Tensor, time_stamp: torch.Tensor = None, 
=======


    def forward(self, x: torch.Tensor, time_stamp: torch.Tensor = 0,
>>>>>>> c286e8e2
                curr_epoch=0 , total_epoch=10, is_train_mode=0) -> Tuple[torch.Tensor, Optional[torch.Tensor]]:
        """
        Main forward method.

        Args:
            x (torch.Tensor): Input sensory signal of shape (batch, in_channels, seq_len).
            time_stamp (torch.Tensor): Time stamp tensor of shape (batch, 1).
            mode (str): Either "denoise" or "sparse".
            is_train_mode (int): 1 for training mode, 0 for inference.

        Returns:
            Tuple containing:
              - Reconstructed signal (batch, in_channels, seq_len)
              - Sparsity loss if in "sparse" mode; otherwise None.
        """
        self.train_sparseAE_flag = self.should_train_sparseAE(curr_epoch, total_epoch)
        if is_train_mode==1:
            if self.train_sparseAE_flag:
                # freeze denoisingAE
                if not self.is_denoisingAE_frozen:
                    self.is_denoisingAE_frozen = True
                    for param in self.denoisingAE.parameters():
                        param.requires_grad = False
                denoised_latent, encoder_outputs = self.denoisingAE.forward_encoder(x, time_stamp)
                sparseAE_reconstruction, sparsity_loss = self.forward_sparse(denoised_latent, is_train_mode=is_train_mode)
                denoisingAE_reconstruction = self.denoisingAE.forward_decoder(sparseAE_reconstruction, encoder_outputs)
                return denoisingAE_reconstruction, sparsity_loss

            else :
                if self.is_denoisingAE_frozen:
                    self.is_denoisingAE_frozen = False
                    for param in self.denoisingAE.parameters():
                        param.requires_grad = True
                return self.forward_denoise(x, time_stamp), None

        else:
            if not self.train_sparseAE_flag:
                return self.forward_denoise(x, time_stamp), None
            else:
                denoised_latent , encoded_outputs = self.denoisingAE.forward_encoder(x, time_stamp)
                sparseAE_reconstruction, sparsity_loss = self.forward_sparse(denoised_latent, is_train_mode=is_train_mode)
                denoisingAE_reconstruction = self.denoisingAE.forward_decoder(sparseAE_reconstruction, encoder_outputs=encoded_outputs)
                return denoisingAE_reconstruction, sparsity_loss
<<<<<<< HEAD
        
=======

>>>>>>> c286e8e2
    def forward_encoder(self, x: torch.Tensor, time_stamp: torch.Tensor) -> torch.Tensor:
        latent = self.denoisingAE.forward_encoder(x, time_stamp)
        sparse_latent = self.sparseAE.forward_encoder(latent)
        return sparse_latent

    def forward_denoising_encoder(self, x: torch.Tensor, time_stamp: torch.Tensor) -> torch.Tensor:
        return self.denoisingAE.forward_encoder(x, time_stamp)

    def should_train_sparseAE(self, curr_epoch, total_epoch):
<<<<<<< HEAD
        return curr_epoch > total_epoch*(2/3)  # some scheduling for training sparseAE
        # return True
            
            
if __name__=="__main__":
    print(1)
    config = read_yaml("modelling/representation_learning/config.yaml")
    print(config)
    input = torch.randn(1,1,256, device="cpu")
    time_stamp = torch.randn(1,1, device="cpu")
    print(2, "____________________________________")
    model = DenoisingSparseAE(config['DenoisingSparseAE_params']).to("cpu")
    print(3, "____________________________________")
    plot_model(config=config, model=model, input_size = (8,1,256), savefile_name="FullSparseDenoisingAE")
    y, _ = model.forward(input,time_stamp, 0, 10 ,is_train_mode=0)
    print(4, "____________________________________")
    print(y)
=======
        """
        Alternates between training the whole model (excluding sparseAE) and training sparseAE.
        As curr_epoch approaches total_epoch, the duration for which sparseAE is trained increases.
        """
        # Initial phase: Don't train sparseAE for the first 150 epochs
        threshold = 120
        if curr_epoch <= threshold:
            return False

        # Define the total cycles and compute the current cycle
        num_cycles = 5  # Number of to-fro cycles
        cycle_length = (total_epoch - threshold) // num_cycles

        # Identify which cycle we're in
        cycle_num = (curr_epoch - threshold) // cycle_length

        # Increase sparseAE training duration over time
        train_sparse_duration = max(1, int(cycle_length * (cycle_num + 1) / (num_cycles + 1)))

        # If within the sparseAE training window, return True
        cycle_start = threshold + cycle_num * cycle_length
        return cycle_start <= curr_epoch < cycle_start + train_sparse_duration



# if __name__=="__main__":
#     print(1)
#     config = read_yaml("modelling/representation_learning/config.yaml")
#     print(config)
#     input = torch.randn(1,1,256)
#     time_stamp = torch.randn(1,1)
#     print(2, "____________________________________")
#     model = DenoisingSparseAE(config['DenoisingSparseAE_params'])
#     print(3, "____________________________________")
#     plot_model(config=config, model=model, input_size = (8,1,256), savefile_name="FullSparseDenoisingAE.png")
#     y, _ = model.forward(input,time_stamp, 0, 10 ,is_train_mode=0)
#     print(4, "____________________________________")
#     print(y)
>>>>>>> c286e8e2
<|MERGE_RESOLUTION|>--- conflicted
+++ resolved
@@ -17,21 +17,12 @@
 
         self.encoder = DenoisingEncoder(**config['encoder_params'])
         self.decoder = DenoisingDecoder(**config['decoder_params'])
-<<<<<<< HEAD
         if config['apply_timeEmbedding']: 
             self.time_embedder = TimeEmbedding(**config['time_embedder_params'])
         else : 
             self.time_embedder = None
         self.model_name = f"{self.__class__.__name__}_sensor-{config['sensor_name']}"
         
-=======
-        if config['apply_timeEmbedding']:
-            self.time_embedder = TimeEmbeddingModel(**config['time_embedder_params'])
-        else :
-            self.time_embedder = None
-        self.model_name = f"{self.__class__.__name__}_sensor-{config['sensor_id']}"
-
->>>>>>> c286e8e2
     def forward(self, x:torch.Tensor, time_stamp:torch.Tensor):
         latent, encoder_outputs = self.forward_encoder(x, time_stamp)
         reconstruction = self.forward_decoder(latent, encoder_outputs)
@@ -84,13 +75,8 @@
             output_dim=config['out_dim'],
             num_layers=1
         )
-<<<<<<< HEAD
         
         self.model_name = f"{self.__class__.__name__}_sensor-{config['sensor_name']}"
-=======
-
-        self.model_name = f"{self.__class__.__name__}_sensor-{config['sensor_id']}"
->>>>>>> c286e8e2
         self.config = config
 
     def forward(self, x:torch.Tensor, is_train_mode):
@@ -153,13 +139,8 @@
 
         self.layer_lr = [{'params' : self.denoisingAE.parameters(), 'lr' : config['denoisingAE_params']['lr']},
                          {'params': self.sparseAE.parameters(), 'lr': config['sparseAE_params']['lr']}]
-<<<<<<< HEAD
         
         self.model_name: str = f"{self.__class__.__name__}_sensor-{config['sensor_name']}"
-=======
-
-        self.model_name: str = f"{self.__class__.__name__}_sensor-{config['sensor_id']}"
->>>>>>> c286e8e2
         self.config = config
 
     def forward_denoise(self, x: torch.Tensor, time_stamp: torch.Tensor) -> Tuple[torch.Tensor,
@@ -180,14 +161,10 @@
 
     def forward_sparse(self, x: torch.Tensor, is_train_mode:int=0) -> Tuple[torch.Tensor, torch.Tensor]:
         return self.sparseAE.forward(x, is_train_mode)
-
-<<<<<<< HEAD
+    
+    
+
     def forward(self, x: torch.Tensor, time_stamp: torch.Tensor = None, 
-=======
-
-
-    def forward(self, x: torch.Tensor, time_stamp: torch.Tensor = 0,
->>>>>>> c286e8e2
                 curr_epoch=0 , total_epoch=10, is_train_mode=0) -> Tuple[torch.Tensor, Optional[torch.Tensor]]:
         """
         Main forward method.
@@ -204,6 +181,7 @@
               - Sparsity loss if in "sparse" mode; otherwise None.
         """
         self.train_sparseAE_flag = self.should_train_sparseAE(curr_epoch, total_epoch)
+
         if is_train_mode==1:
             if self.train_sparseAE_flag:
                 # freeze denoisingAE
@@ -229,13 +207,10 @@
             else:
                 denoised_latent , encoded_outputs = self.denoisingAE.forward_encoder(x, time_stamp)
                 sparseAE_reconstruction, sparsity_loss = self.forward_sparse(denoised_latent, is_train_mode=is_train_mode)
+                sparseAE_reconstruction, sparsity_loss = self.forward_sparse(denoised_latent, is_train_mode=is_train_mode)
                 denoisingAE_reconstruction = self.denoisingAE.forward_decoder(sparseAE_reconstruction, encoder_outputs=encoded_outputs)
                 return denoisingAE_reconstruction, sparsity_loss
-<<<<<<< HEAD
-        
-=======
-
->>>>>>> c286e8e2
+        
     def forward_encoder(self, x: torch.Tensor, time_stamp: torch.Tensor) -> torch.Tensor:
         latent = self.denoisingAE.forward_encoder(x, time_stamp)
         sparse_latent = self.sparseAE.forward_encoder(latent)
@@ -245,7 +220,6 @@
         return self.denoisingAE.forward_encoder(x, time_stamp)
 
     def should_train_sparseAE(self, curr_epoch, total_epoch):
-<<<<<<< HEAD
         return curr_epoch > total_epoch*(2/3)  # some scheduling for training sparseAE
         # return True
             
@@ -262,44 +236,4 @@
     plot_model(config=config, model=model, input_size = (8,1,256), savefile_name="FullSparseDenoisingAE")
     y, _ = model.forward(input,time_stamp, 0, 10 ,is_train_mode=0)
     print(4, "____________________________________")
-    print(y)
-=======
-        """
-        Alternates between training the whole model (excluding sparseAE) and training sparseAE.
-        As curr_epoch approaches total_epoch, the duration for which sparseAE is trained increases.
-        """
-        # Initial phase: Don't train sparseAE for the first 150 epochs
-        threshold = 120
-        if curr_epoch <= threshold:
-            return False
-
-        # Define the total cycles and compute the current cycle
-        num_cycles = 5  # Number of to-fro cycles
-        cycle_length = (total_epoch - threshold) // num_cycles
-
-        # Identify which cycle we're in
-        cycle_num = (curr_epoch - threshold) // cycle_length
-
-        # Increase sparseAE training duration over time
-        train_sparse_duration = max(1, int(cycle_length * (cycle_num + 1) / (num_cycles + 1)))
-
-        # If within the sparseAE training window, return True
-        cycle_start = threshold + cycle_num * cycle_length
-        return cycle_start <= curr_epoch < cycle_start + train_sparse_duration
-
-
-
-# if __name__=="__main__":
-#     print(1)
-#     config = read_yaml("modelling/representation_learning/config.yaml")
-#     print(config)
-#     input = torch.randn(1,1,256)
-#     time_stamp = torch.randn(1,1)
-#     print(2, "____________________________________")
-#     model = DenoisingSparseAE(config['DenoisingSparseAE_params'])
-#     print(3, "____________________________________")
-#     plot_model(config=config, model=model, input_size = (8,1,256), savefile_name="FullSparseDenoisingAE.png")
-#     y, _ = model.forward(input,time_stamp, 0, 10 ,is_train_mode=0)
-#     print(4, "____________________________________")
-#     print(y)
->>>>>>> c286e8e2
+    print(y)